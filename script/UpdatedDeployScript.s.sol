// SPDX-License-Identifier: UNLICENSED
pragma solidity ^0.8.13;

import "forge-std/Script.sol";
import {StdCheats} from "forge-std/StdCheats.sol";
import {IAavePool} from "../src/interfaces/aave/IPool.sol";
import {AaveVault, IERC20Metadata} from "../src/vaults/AaveVault.sol";
import {InitVault} from "../src/vaults/InitVault.sol";
import {CompoundVaultETH} from "../src/vaults/CompoundVaultEth.sol";
import {CompoundVault} from "../src/vaults/CompoundVaultErc20.sol";
import {JuiceVault} from "../src/vaults/JuiceVault.sol";
import {YieldStakingVault} from "../src/vaults/YieldStakingVault.sol";
import {IERC20} from "@openzeppelin/contracts/token/ERC20/IERC20.sol";
import {CEth} from "../src/interfaces/compound/IcETH.sol";
import {CErc20} from "../src/interfaces/compound/IcERC.sol";
import {IJuicePool} from "../src/interfaces/juice/IJuicePool.sol";
import {IYieldStaking} from "../src/interfaces/blastup/IYieldStacking.sol";
import {WETHMock, ERC20Mock} from "../src/mocks/WETHMock.sol";
import {IInitCore} from "../src/interfaces/init/IInitCore.sol";
import {IInitLendingPool} from "../src/interfaces/init/IInitLendingPool.sol";
import {OneClickIndex} from "../src/OneClickIndex.sol";
import {IStargatePool} from "../src/interfaces/stargate/IStargatePool.sol";
import {IStargateStaking} from "../src/interfaces/stargate/IStargateStaking.sol";
import {StargateVault} from "../src/vaults/StargateVault.sol";
import {IUniswapV3Pool} from "@uniswap/v3-core/contracts/interfaces/IUniswapV3Pool.sol";
import {IUniswapV3Factory} from "@uniswap/v3-core/contracts/interfaces/IUniswapV3Factory.sol";
import {BaseVault} from "../src/BaseVault.sol";
import {
    TransparentUpgradeableProxy,
    ProxyAdmin
} from "@openzeppelin/contracts/proxy/transparent/TransparentUpgradeableProxy.sol";
import {FeeProvider, IFeeProvider} from "../src/FeeProvider.sol";
import {IChainlinkOracle} from "../src/interfaces/IChainlinkOracle.sol";
import {DeployUtils} from "../test/DeployUtils.sol";
<<<<<<< HEAD
import {SeasonalVault} from "../src/SeasonalVault.sol";
import {BufferVault} from "../src/vaults/BufferVault.sol";
=======
import {GammaAlgebraVault} from "../src/vaults/GammaAlgebraVault.sol";
>>>>>>> e3f9373e

contract UpdatedDeployScript is Script, StdCheats, DeployUtils {
    struct DeployVault {
        IERC20Metadata asset;
        address pool;
        IFeeProvider feeProvider;
        address feeRecipient;
        string name;
        string symbol;
        address admin;
        address manager;
    }

    struct DeployStargateVault {
        IStargatePool pool;
        IFeeProvider feeProvider;
        address feeRecipient;
        IStargateStaking staking;
        IERC20Metadata stg;
        IERC20Metadata weth;
        IUniswapV3Pool swapPool;
        IUniswapV3Pool assetWethPool;
        address admin;
        string name;
        string symbol;
        address manager;
    }

    uint32 public constant feePrecision = 10000;
    address public constant feeRecipient = address(0x66E424337c0f888DCCbCf2e0730A00A526D716f6);
    address public constant cybroWallet = address(0x4739fEFA6949fcB90F56a9D6defb3e8d3Fd282F6);
    address public constant cybroManager = address(0xD06Fd4465CdEdD4D8e01ec7ebd5F835cbb22cF01);
    bytes32 public constant DEFAULT_ADMIN_ROLE = 0x00;
    bytes32 public constant MANAGER_ROLE = keccak256("MANAGER_ROLE");

    address[] vaults;
    address[] vaults2;
    uint256[] lendingShares;
    IUniswapV3Pool[] swapPools;
    address[] tokens;
    IChainlinkOracle[] oracles;
    address[] fromSwap;
    address[] toSwap;

    function _assertBaseVault(BaseVault vault, DeployVault memory vaultData) internal view {
        vm.assertEq(vault.asset(), address(vaultData.asset));
        vm.assertEq(address(vault.feeProvider()), address(vaultData.feeProvider));
        vm.assertEq(vault.feeRecipient(), vaultData.feeRecipient);
        vm.assertEq(vault.name(), vaultData.name);
        vm.assertEq(vault.symbol(), vaultData.symbol);
        vm.assertTrue(vault.hasRole(MANAGER_ROLE, vaultData.manager));
        vm.assertTrue(vault.hasRole(DEFAULT_ADMIN_ROLE, vaultData.admin));
    }

    function _deployFeeProvider(
        address admin,
        uint32 depositFee,
        uint32 withdrawalFee,
        uint32 performanceFee,
        uint32 managementFee
    ) internal returns (FeeProvider feeProvider) {
        feeProvider = FeeProvider(
            address(
                new TransparentUpgradeableProxy(
                    address(new FeeProvider(feePrecision)),
                    admin,
                    abi.encodeCall(
                        FeeProvider.initialize, (admin, depositFee, withdrawalFee, performanceFee, managementFee)
                    )
                )
            )
        );
        vm.assertEq(feeProvider.getFeePrecision(), feePrecision);
        vm.assertEq(feeProvider.getDepositFee(admin), depositFee);
        vm.assertEq(feeProvider.getWithdrawalFee(admin), withdrawalFee);
        vm.assertEq(feeProvider.getPerformanceFee(admin), performanceFee);
        console.log("FeeProvider", address(feeProvider), "feePrecision", feePrecision);
        console.log("  with fees", depositFee, withdrawalFee, performanceFee);
        return feeProvider;
    }

    function _updateFeeProviderWhitelistedAndOwnership(FeeProvider feeProvider_, address newAdmin, address whitelisted)
        internal
    {
        address[] memory whitelistedContracts = new address[](1);
        whitelistedContracts[0] = whitelisted;
        bool[] memory isWhitelisted = new bool[](1);
        isWhitelisted[0] = true;
        feeProvider_.setWhitelistedContracts(whitelistedContracts, isWhitelisted);
        feeProvider_.transferOwnership(newAdmin);
    }

    function _deployAaveVault(DeployVault memory vaultData) internal returns (AaveVault vault) {
        vault = AaveVault(
            address(
                _deployAave(
                    VaultSetup({
                        asset: vaultData.asset,
                        pool: vaultData.pool,
                        feeProvider: address(vaultData.feeProvider),
                        feeRecipient: vaultData.feeRecipient,
                        name: vaultData.name,
                        symbol: vaultData.symbol,
                        admin: vaultData.admin,
                        manager: vaultData.manager
                    })
                )
            )
        );
        _assertBaseVault(AaveVault(address(vault)), vaultData);
        vm.assertEq(address(vault.pool()), vaultData.pool);
        console.log("AaveVault", address(vault));
        console.log("  asset", vm.getLabel(address(vaultData.asset)), address(vaultData.asset));
    }

    function _deployJuiceVault(DeployVault memory vaultData) internal returns (JuiceVault vault) {
        vault = JuiceVault(
            address(
                _deployJuice(
                    VaultSetup({
                        asset: vaultData.asset,
                        pool: vaultData.pool,
                        feeProvider: address(vaultData.feeProvider),
                        feeRecipient: vaultData.feeRecipient,
                        name: vaultData.name,
                        symbol: vaultData.symbol,
                        admin: vaultData.admin,
                        manager: vaultData.manager
                    })
                )
            )
        );

        _assertBaseVault(JuiceVault(address(vault)), vaultData);
        vm.assertEq(address(vault.pool()), vaultData.pool);
        console.log("JuiceVault", address(vault));
        console.log("  asset", vm.getLabel(address(vaultData.asset)), address(vaultData.asset));
    }

    function _deployYieldStakingVault(DeployVault memory vaultData) internal returns (YieldStakingVault vault) {
        vault = YieldStakingVault(
            address(
                _deployYieldStaking(
                    VaultSetup({
                        asset: vaultData.asset,
                        pool: vaultData.pool,
                        feeProvider: address(vaultData.feeProvider),
                        feeRecipient: vaultData.feeRecipient,
                        name: vaultData.name,
                        symbol: vaultData.symbol,
                        admin: vaultData.admin,
                        manager: vaultData.manager
                    })
                )
            )
        );

        _assertBaseVault(BaseVault(address(vault)), vaultData);
        vm.assertEq(address(vault.staking()), address(vaultData.pool));
        console.log("YieldStakingVault", address(vault));
        console.log("  asset", vm.getLabel(address(vaultData.asset)), address(vaultData.asset));
    }

    function _deployCompoundVault(DeployVault memory vaultData) internal returns (CompoundVault vault) {
        vault = CompoundVault(
            address(
                new TransparentUpgradeableProxy(
                    address(
                        new CompoundVault(
                            vaultData.asset, CErc20(vaultData.pool), vaultData.feeProvider, vaultData.feeRecipient
                        )
                    ),
                    vaultData.admin,
                    abi.encodeCall(
                        CompoundVault.initialize, (vaultData.admin, vaultData.name, vaultData.symbol, vaultData.manager)
                    )
                )
            )
        );
        _assertBaseVault(BaseVault(address(vault)), vaultData);
        vm.assertEq(address(vault.pool()), address(vaultData.pool));
        console.log("CompoundVault", address(vault));
        console.log("  asset", vm.getLabel(address(vaultData.asset)), address(vaultData.asset));
    }

    function _deployCompoundVaultETH(DeployVault memory vaultData) internal returns (CompoundVaultETH vault) {
        vault = CompoundVaultETH(
            payable(
                address(
                    new TransparentUpgradeableProxy(
                        address(
                            new CompoundVaultETH(
                                vaultData.asset, CEth(vaultData.pool), vaultData.feeProvider, vaultData.feeRecipient
                            )
                        ),
                        vaultData.admin,
                        abi.encodeCall(
                            CompoundVaultETH.initialize,
                            (vaultData.admin, vaultData.name, vaultData.symbol, vaultData.manager)
                        )
                    )
                )
            )
        );
        _assertBaseVault(BaseVault(address(vault)), vaultData);
        vm.assertEq(address(vault.pool()), address(vaultData.pool));
        console.log("CompoundVaultETH", address(vault));
        console.log("  asset", vm.getLabel(address(vaultData.asset)), address(vaultData.asset));
    }

    function _deployInitVault(DeployVault memory vaultData) internal returns (InitVault vault) {
        vault = InitVault(
            address(
                _deployInit(
                    VaultSetup({
                        asset: vaultData.asset,
                        pool: vaultData.pool,
                        feeProvider: address(vaultData.feeProvider),
                        feeRecipient: vaultData.feeRecipient,
                        name: vaultData.name,
                        symbol: vaultData.symbol,
                        admin: vaultData.admin,
                        manager: vaultData.manager
                    })
                )
            )
        );

        _assertBaseVault(BaseVault(address(vault)), vaultData);
        vm.assertEq(address(vault.pool()), address(vaultData.pool));
        console.log("InitVault", address(vault));
        console.log("  asset", vm.getLabel(address(vaultData.asset)), address(vaultData.asset));
    }

    function _deployStargateVault(DeployVault memory vaultData) internal returns (StargateVault vault) {
        vault = StargateVault(
            payable(
                address(
                    _deployStargate(
                        VaultSetup({
                            asset: vaultData.asset,
                            pool: vaultData.pool,
                            feeProvider: address(vaultData.feeProvider),
                            feeRecipient: vaultData.feeRecipient,
                            name: vaultData.name,
                            symbol: vaultData.symbol,
                            admin: vaultData.admin,
                            manager: vaultData.manager
                        })
                    )
                )
            )
        );
        _assertBaseVault(BaseVault(address(vault)), vaultData);
        console.log("StargateVault", address(vault));
        console.log("  asset", vm.getLabel(address(vaultData.asset)), address(vaultData.asset));
    }

<<<<<<< HEAD
    function _deployBufferVault(DeployVault memory vaultData) internal returns (BufferVault vault) {
        vault = BufferVault(
            address(
                _deployBuffer(
=======
    function _deployGammaAlgebraVault(DeployVault memory vaultData) internal returns (GammaAlgebraVault vault) {
        vault = GammaAlgebraVault(
            address(
                _deployGammaAlgebra(
>>>>>>> e3f9373e
                    VaultSetup({
                        asset: vaultData.asset,
                        pool: vaultData.pool,
                        feeProvider: address(vaultData.feeProvider),
                        feeRecipient: vaultData.feeRecipient,
                        name: vaultData.name,
                        symbol: vaultData.symbol,
                        admin: vaultData.admin,
                        manager: vaultData.manager
                    })
                )
            )
        );
        _assertBaseVault(BaseVault(address(vault)), vaultData);
<<<<<<< HEAD
        console.log("BufferVault", address(vault));
        console.log("  asset", vm.getLabel(address(vaultData.asset)), address(vaultData.asset));
    }
=======
        console.log("GammaAlgebraVault", address(vault));
        console.log("  asset", vm.getLabel(address(vaultData.asset)), address(vaultData.asset));
    }

>>>>>>> e3f9373e
    // Examples for deploying other vaults

    // feeProvider = _deployFeeProvider(admin, 0, 0, 0);
    // pool = address(0x0E84461a00C661A18e00Cab8888d146FDe10Da8D);
    // YieldStakingVault yieldVault = _deployYieldStakingVault(
    //     DeployVault(usdb, pool, feeProvider, feeRecipient, "Yield Staking USDB", "cysUSDB", admin, admin)
    // );

    // feeProvider = _deployFeeProvider(admin, 0, 0, 0);
    // pool = address(0x9aECEdCD6A82d26F2f86D331B17a1C1676442A87);
    // CompoundVault compVault = _deployCompoundVault(
    //     DeployVault(usdb, pool, feeProvider, feeRecipient, "Compound USDB", "cycUSDB", admin, admin)
    // );

    // feeProvider = _deployFeeProvider(admin, 0, 0, 0);
    // pool = address(0x0872b71EFC37CB8DdE22B2118De3d800427fdba0);
    // CompoundVaultETH compETHVault = _deployCompoundVaultETH(
    //     DeployVault(usdb, pool, feeProvider, feeRecipient, "Compound ETH USDB", "cycETHUSDB", admin, admin)
    // );

    // feeProvider = _deployFeeProvider(admin, 0, 0, 0);
    // pool = address(0xc5EaC92633aF47c0023Afa0116500ab86FAB430F);
    // InitVault initVault =
    //     _deployInitVault(DeployVault(usdb, pool, feeProvider, feeRecipient, "Init USDB", "cyiUSDB", admin, admin));

    function deployGammaCamelotArbitrum() external {
        vm.startBroadcast();
        (, address admin,) = vm.readCallers();
        vm.label(address(usdc_ARBITRUM), "USDC");

        FeeProvider feeProvider = _deployFeeProvider(admin, 0, 0, 0, 0);
        vaults.push(
            address(
                _deployGammaAlgebraVault(
                    DeployVault({
                        asset: usdc_ARBITRUM,
                        pool: address(hypervisor_gamma_ARBITRUM),
                        feeProvider: feeProvider,
                        feeRecipient: feeRecipient,
                        name: "Cybro Gamma Camelot USDC",
                        symbol: "cygcUSDC",
                        admin: admin,
                        manager: cybroManager
                    })
                )
            )
        );
        _updateFeeProviderWhitelistedAndOwnership(feeProvider, cybroWallet, vaults[0]);
        vm.stopBroadcast();

        _testVaultWorks(BaseVault(vaults[0]), 1e10, false);

        vm.startBroadcast();
        _grantAndRevokeRoles(admin);
        vm.stopBroadcast();
    }

    function deployBlast() external {
        vm.startBroadcast();
        (, address admin,) = vm.readCallers();

        IERC20Metadata usdb = IERC20Metadata(address(0x4300000000000000000000000000000000000003));
        vm.label(address(usdb), "USDB");

        // Zerolend USDB
        FeeProvider feeProvider = _deployFeeProvider(admin, 0, 0, 0, 0);
        address pool = address(0xa70B0F3C2470AbBE104BdB3F3aaa9C7C54BEA7A8);
        vaults.push(
            address(
                _deployAaveVault(
                    DeployVault({
                        asset: usdb,
                        pool: pool,
                        feeProvider: feeProvider,
                        feeRecipient: feeRecipient,
                        name: "Zerolend USDB",
                        symbol: "cyzlUSDB",
                        manager: cybroManager,
                        admin: admin
                    })
                )
            )
        );
        _updateFeeProviderWhitelistedAndOwnership(feeProvider, cybroWallet, vaults[0]);

        // Pac USDB
        feeProvider = _deployFeeProvider(admin, 0, 0, 0, 0);
        pool = address(0xd2499b3c8611E36ca89A70Fda2A72C49eE19eAa8);
        vaults.push(
            address(
                _deployAaveVault(
                    DeployVault({
                        asset: usdb,
                        pool: pool,
                        feeProvider: feeProvider,
                        feeRecipient: feeRecipient,
                        name: "Pac USDB",
                        symbol: "cypcUSDB",
                        manager: cybroManager,
                        admin: admin
                    })
                )
            )
        );
        _updateFeeProviderWhitelistedAndOwnership(feeProvider, cybroWallet, vaults[1]);

        // Juice USDB
        feeProvider = _deployFeeProvider(admin, 0, 0, 0, 0);
        pool = address(0x4A1d9220e11a47d8Ab22Ccd82DA616740CF0920a);
        vaults.push(
            address(
                _deployJuiceVault(
                    DeployVault({
                        asset: usdb,
                        pool: pool,
                        feeProvider: feeProvider,
                        feeRecipient: feeRecipient,
                        name: "Juice USDB",
                        symbol: "cyjceUSDB",
                        manager: cybroManager,
                        admin: admin
                    })
                )
            )
        );
        _updateFeeProviderWhitelistedAndOwnership(feeProvider, cybroWallet, vaults[2]);

        // OneClick Lending Fund
        feeProvider = _deployFeeProvider(admin, 0, 30, 500, 0);
        OneClickIndex fundLending = OneClickIndex(
            address(
                new TransparentUpgradeableProxy(
                    address(new OneClickIndex(usdb, feeProvider, feeRecipient)),
                    admin,
                    abi.encodeCall(OneClickIndex.initialize, (admin, "Lending Index", "usdbLendingIndex", admin, admin))
                )
            )
        );
        _updateFeeProviderWhitelistedAndOwnership(feeProvider, cybroWallet, address(fundLending));
        lendingShares.push(4000);
        lendingShares.push(4000);
        lendingShares.push(2000);
        fundLending.addLendingPools(vaults);
        fundLending.setLendingShares(vaults, lendingShares);
        vm.assertTrue(fundLending.hasRole(MANAGER_ROLE, admin));
        vm.assertTrue(fundLending.hasRole(DEFAULT_ADMIN_ROLE, admin));
        vm.assertTrue(fundLending.hasRole(fundLending.STRATEGIST_ROLE(), admin));

        vm.stopBroadcast();

        console.log("OneClickIndex USDB", address(fundLending));
        _testVaultWorks(BaseVault(vaults[0]), 1e19, false);
        _testVaultWorks(BaseVault(vaults[1]), 1e19, false);
        _testVaultWorks(BaseVault(vaults[2]), 1e19, false);
        _testVaultWorks(BaseVault(address(fundLending)), 1e19, true);

        vm.startBroadcast();
        fundLending.grantRole(DEFAULT_ADMIN_ROLE, cybroWallet);
        fundLending.grantRole(MANAGER_ROLE, cybroManager);
        fundLending.revokeRole(fundLending.STRATEGIST_ROLE(), admin);
        fundLending.revokeRole(MANAGER_ROLE, admin);
        fundLending.revokeRole(DEFAULT_ADMIN_ROLE, admin);
        _grantAndRevokeRoles(admin);
        vm.stopBroadcast();
    }

    function deployStargate_Arbitrum() public {
        vm.createSelectFork("arbitrum");
        vm.startBroadcast();
        (, address admin,) = vm.readCallers();

        vm.label(address(usdt_ARBITRUM), "USDT");
        vm.label(address(weth_ARBITRUM), "WETH");
        vm.label(address(usdc_ARBITRUM), "USDC");

        FeeProvider feeProvider = _deployFeeProvider(admin, 0, 0, 0, 0);
        vaults.push(
            address(
                _deployStargateVault(
                    DeployVault({
                        asset: usdt_ARBITRUM,
                        pool: address(stargate_usdtPool_ARBITRUM),
                        feeProvider: feeProvider,
                        feeRecipient: feeRecipient,
                        name: "Stargate USDT",
                        symbol: "stgUSDT",
                        admin: admin,
                        manager: cybroManager
                    })
                )
            )
        );
        _updateFeeProviderWhitelistedAndOwnership(feeProvider, cybroWallet, vaults[0]);

        // Stargate USDC
        feeProvider = _deployFeeProvider(admin, 0, 0, 0, 0);
        vaults.push(
            address(
                _deployStargateVault(
                    DeployVault({
                        asset: usdc_ARBITRUM,
                        pool: address(stargate_usdcPool_ARBITRUM),
                        feeProvider: feeProvider,
                        feeRecipient: feeRecipient,
                        name: "Stargate USDC",
                        symbol: "stgUSDC",
                        admin: admin,
                        manager: cybroManager
                    })
                )
            )
        );
        _updateFeeProviderWhitelistedAndOwnership(feeProvider, cybroWallet, vaults[1]);

        // Stargate WETH
        feeProvider = _deployFeeProvider(admin, 0, 0, 0, 0);
        vaults.push(
            address(
                _deployStargateVault(
                    DeployVault({
                        asset: weth_ARBITRUM,
                        pool: address(stargate_wethPool_ARBITRUM),
                        feeProvider: feeProvider,
                        feeRecipient: feeRecipient,
                        name: "Stargate WETH",
                        symbol: "stgWETH",
                        admin: admin,
                        manager: cybroManager
                    })
                )
            )
        );
        _updateFeeProviderWhitelistedAndOwnership(feeProvider, cybroWallet, vaults[2]);
        vm.stopBroadcast();
        _testVaultWorks(BaseVault(address(vaults[0])), 1e18, false);
        _testVaultWorks(BaseVault(address(vaults[1])), 1e18, false);
        _testVaultWorks(BaseVault(address(vaults[2])), 1e18, false);
        vm.startBroadcast();
        _grantAndRevokeRoles(admin);
        vm.stopBroadcast();
    }

    function deployStargate_Base() public {
        vm.createSelectFork("base");
        vm.startBroadcast();
        (, address admin,) = vm.readCallers();

        vm.label(address(weth_BASE), "WETH");
        vm.label(address(usdc_BASE), "USDC");

        FeeProvider feeProvider = _deployFeeProvider(admin, 0, 0, 0, 0);
        vaults.push(
            address(
                _deployStargateVault(
                    DeployVault({
                        asset: usdc_BASE,
                        pool: address(stargate_usdcPool_BASE),
                        feeProvider: feeProvider,
                        feeRecipient: feeRecipient,
                        name: "Stargate USDC",
                        symbol: "stgUSDC",
                        admin: admin,
                        manager: cybroManager
                    })
                )
            )
        );
        _updateFeeProviderWhitelistedAndOwnership(feeProvider, cybroWallet, vaults[0]);

        // Stargate WETH
        feeProvider = _deployFeeProvider(admin, 0, 0, 0, 0);
        vaults.push(
            address(
                _deployStargateVault(
                    DeployVault({
                        asset: weth_BASE,
                        pool: address(stargate_wethPool_BASE),
                        feeProvider: feeProvider,
                        feeRecipient: feeRecipient,
                        name: "Stargate WETH",
                        symbol: "stgWETH",
                        admin: admin,
                        manager: cybroManager
                    })
                )
            )
        );
        _updateFeeProviderWhitelistedAndOwnership(feeProvider, cybroWallet, vaults[1]);
        vm.stopBroadcast();
        _testVaultWorks(BaseVault(address(vaults[0])), 1e18, false);
        _testVaultWorks(BaseVault(address(vaults[1])), 1e18, false);
        vm.startBroadcast();
        _grantAndRevokeRoles(admin);
        vm.stopBroadcast();
    }

    function deployOneClickBase() public {
        vm.createSelectFork("base");
        vm.startBroadcast();
        (, address admin,) = vm.readCallers();

        vm.label(address(usdc_BASE), "USDC");

        FeeProvider feeProvider = _deployFeeProvider(admin, 0, 0, 0, 0);
        vaults.push(
            address(
                _deployStargateVault(
                    DeployVault({
                        asset: usdc_BASE,
                        pool: address(stargate_usdcPool_BASE),
                        feeProvider: feeProvider,
                        feeRecipient: feeRecipient,
                        name: "Cybro Stargate USDC",
                        symbol: "cystgUSDC",
                        admin: admin,
                        manager: cybroManager
                    })
                )
            )
        );
        _updateFeeProviderWhitelistedAndOwnership(feeProvider, cybroWallet, vaults[0]);

        feeProvider = _deployFeeProvider(admin, 0, 0, 0, 0);
        vaults.push(
            address(
                _deployAaveVault(
                    DeployVault({
                        asset: usdc_BASE,
                        pool: address(aave_pool_BASE),
                        feeProvider: feeProvider,
                        feeRecipient: feeRecipient,
                        name: "Cybro Aave USDC",
                        symbol: "cyaUSDC",
                        admin: admin,
                        manager: cybroManager
                    })
                )
            )
        );
        _updateFeeProviderWhitelistedAndOwnership(feeProvider, cybroWallet, vaults[1]);

        feeProvider = _deployFeeProvider(admin, 0, 0, 0, 0);
        vaults.push(
            address(
                _deployCompoundVault(
                    DeployVault({
                        asset: usdc_BASE,
                        pool: address(compound_moonwellUSDC_BASE),
                        feeProvider: feeProvider,
                        feeRecipient: feeRecipient,
                        name: "Cybro Moonwell USDC",
                        symbol: "cymUSDC",
                        admin: admin,
                        manager: cybroManager
                    })
                )
            )
        );
        _updateFeeProviderWhitelistedAndOwnership(feeProvider, cybroWallet, vaults[2]);

        feeProvider = _deployFeeProvider(admin, 0, 30, 500, 0);
        OneClickIndex fundLending = OneClickIndex(
            address(
                new TransparentUpgradeableProxy(
                    address(new OneClickIndex(usdc_BASE, feeProvider, feeRecipient)),
                    admin,
                    abi.encodeCall(OneClickIndex.initialize, (admin, "Lending Index", "usdcLendingIndex", admin, admin))
                )
            )
        );
        _updateFeeProviderWhitelistedAndOwnership(feeProvider, cybroWallet, address(fundLending));
        lendingShares.push(3000);
        lendingShares.push(4000);
        lendingShares.push(3000);
        fundLending.addLendingPools(vaults);
        fundLending.setLendingShares(vaults, lendingShares);
        vm.assertTrue(fundLending.hasRole(MANAGER_ROLE, admin));
        vm.assertTrue(fundLending.hasRole(DEFAULT_ADMIN_ROLE, admin));
        vm.assertTrue(fundLending.hasRole(fundLending.STRATEGIST_ROLE(), admin));
        vm.stopBroadcast();

        console.log("OneClickIndex USDC Base", address(fundLending));
        _testVaultWorks(BaseVault(vaults[0]), 1e10, false);
        _testVaultWorks(BaseVault(vaults[1]), 1e10, false);
        _testVaultWorks(BaseVault(vaults[2]), 1e10, false);
        _testVaultWorks(BaseVault(address(fundLending)), 1e10, true);

        vm.startBroadcast();
        fundLending.grantRole(DEFAULT_ADMIN_ROLE, cybroWallet);
        fundLending.grantRole(MANAGER_ROLE, cybroManager);
        fundLending.revokeRole(fundLending.STRATEGIST_ROLE(), admin);
        fundLending.revokeRole(MANAGER_ROLE, admin);
        fundLending.revokeRole(DEFAULT_ADMIN_ROLE, admin);
        _grantAndRevokeRoles(admin);
        vm.stopBroadcast();
    }

    function deployOneClickArbitrum() public {
        vm.createSelectFork("arbitrum");
        vm.startBroadcast();
        (, address admin,) = vm.readCallers();

        vm.label(address(usdc_ARBITRUM), "USDC");

        FeeProvider feeProvider = _deployFeeProvider(admin, 0, 0, 0, 0);
        vaults.push(
            address(
                _deployAaveVault(
                    DeployVault({
                        asset: usdc_ARBITRUM,
                        pool: address(aave_pool_ARBITRUM),
                        feeProvider: feeProvider,
                        feeRecipient: feeRecipient,
                        name: "Cybro Aave USDC",
                        symbol: "cyaUSDC",
                        admin: admin,
                        manager: cybroManager
                    })
                )
            )
        );
        _updateFeeProviderWhitelistedAndOwnership(feeProvider, cybroWallet, vaults[0]);

        feeProvider = _deployFeeProvider(admin, 0, 0, 0, 0);
        vaults.push(
            address(
                _deployAaveVault(
                    DeployVault({
                        asset: usdt_ARBITRUM,
                        pool: address(aave_pool_ARBITRUM),
                        feeProvider: feeProvider,
                        feeRecipient: feeRecipient,
                        name: "Cybro Aave USDT",
                        symbol: "cyaUSDT",
                        admin: admin,
                        manager: cybroManager
                    })
                )
            )
        );
        _updateFeeProviderWhitelistedAndOwnership(feeProvider, cybroWallet, vaults[1]);

        feeProvider = _deployFeeProvider(admin, 0, 0, 0, 0);
        vaults.push(
            address(
                _deployStargateVault(
                    DeployVault({
                        asset: usdc_ARBITRUM,
                        pool: address(stargate_usdcPool_ARBITRUM),
                        feeProvider: feeProvider,
                        feeRecipient: feeRecipient,
                        name: "Cybro Stargate USDC",
                        symbol: "cystgUSDC",
                        admin: admin,
                        manager: cybroManager
                    })
                )
            )
        );
        _updateFeeProviderWhitelistedAndOwnership(feeProvider, cybroWallet, vaults[2]);

        feeProvider = _deployFeeProvider(admin, 0, 0, 0, 0);
        vaults.push(
            address(
                _deployStargateVault(
                    DeployVault({
                        asset: usdt_ARBITRUM,
                        pool: address(stargate_usdtPool_ARBITRUM),
                        feeProvider: feeProvider,
                        feeRecipient: feeRecipient,
                        name: "Cybro Stargate USDT",
                        symbol: "cystgUSDT",
                        admin: admin,
                        manager: cybroManager
                    })
                )
            )
        );
        _updateFeeProviderWhitelistedAndOwnership(feeProvider, cybroWallet, vaults[3]);

        feeProvider = _deployFeeProvider(admin, 0, 30, 500, 0);
        OneClickIndex fundLending = OneClickIndex(
            address(
                new TransparentUpgradeableProxy(
                    address(new OneClickIndex(usdc_ARBITRUM, feeProvider, feeRecipient)),
                    admin,
                    abi.encodeCall(OneClickIndex.initialize, (admin, "Lending Index", "usdcLendingIndex", admin, admin))
                )
            )
        );
        _updateFeeProviderWhitelistedAndOwnership(feeProvider, cybroWallet, address(fundLending));
        lendingShares.push(2500);
        lendingShares.push(2500);
        lendingShares.push(2500);
        lendingShares.push(2500);
        fundLending.addLendingPools(vaults);
        fundLending.setLendingShares(vaults, lendingShares);
        tokens.push(address(usdc_ARBITRUM));
        oracles.push(oracle_USDC_ARBITRUM);
        tokens.push(address(usdt_ARBITRUM));
        oracles.push(oracle_USDT_ARBITRUM);
        swapPools.push(pool_USDC_USDT_ARBITRUM);
        fromSwap.push(address(usdc_ARBITRUM));
        toSwap.push(address(usdt_ARBITRUM));
        fundLending.setSwapPools(fromSwap, toSwap, swapPools);
        fundLending.setOracles(tokens, oracles);
        fundLending.setMaxSlippage(10);
        vm.assertTrue(fundLending.hasRole(MANAGER_ROLE, admin));
        vm.assertTrue(fundLending.hasRole(DEFAULT_ADMIN_ROLE, admin));
        vm.assertTrue(fundLending.hasRole(fundLending.STRATEGIST_ROLE(), admin));
        vm.stopBroadcast();

        console.log("OneClickIndex USDC Arbitrum", address(fundLending));
        _testVaultWorks(BaseVault(vaults[0]), 1e10, false);
        _testVaultWorks(BaseVault(vaults[1]), 1e10, false);
        _testVaultWorks(BaseVault(vaults[2]), 1e10, false);
        _testVaultWorks(BaseVault(vaults[3]), 1e10, false);
        _testVaultWorks(BaseVault(address(fundLending)), 1e10, true);

        vm.startBroadcast();
        fundLending.grantRole(DEFAULT_ADMIN_ROLE, cybroWallet);
        fundLending.grantRole(MANAGER_ROLE, cybroManager);
        fundLending.revokeRole(fundLending.STRATEGIST_ROLE(), admin);
        fundLending.revokeRole(MANAGER_ROLE, admin);
        fundLending.revokeRole(DEFAULT_ADMIN_ROLE, admin);
        _grantAndRevokeRoles(admin);
        vm.stopBroadcast();
    }

    function deploySeasonalArbitrum() public {
        vm.startBroadcast();
        (, address admin,) = vm.readCallers();

        vm.label(address(usdt_ARBITRUM), "USDT");
        vm.label(address(usdc_ARBITRUM), "USDC");
        vm.label(address(wbtc_ARBITRUM), "WBTC");

        FeeProvider feeProvider = _deployFeeProvider(admin, 0, 0, 0, 0);
        vaults2.push(
            address(
                _deployBufferVault(
                    DeployVault({
                        asset: wbtc_ARBITRUM,
                        pool: address(0),
                        feeProvider: feeProvider,
                        feeRecipient: feeRecipient,
                        name: "Cybro Buffer WBTC",
                        symbol: "cyWBTC",
                        admin: admin,
                        manager: cybroManager
                    })
                )
            )
        );
        _updateFeeProviderWhitelistedAndOwnership(feeProvider, cybroWallet, vaults2[0]);

        feeProvider = _deployFeeProvider(admin, 0, 0, 0, 0);
        vaults.push(
            address(
                _deployAaveVault(
                    DeployVault({
                        asset: usdc_ARBITRUM,
                        pool: address(aave_pool_ARBITRUM),
                        feeProvider: feeProvider,
                        feeRecipient: feeRecipient,
                        name: "Cybro Aave USDC",
                        symbol: "cyaUSDC",
                        admin: admin,
                        manager: cybroManager
                    })
                )
            )
        );
        _updateFeeProviderWhitelistedAndOwnership(feeProvider, cybroWallet, vaults[0]);

        feeProvider = _deployFeeProvider(admin, 0, 0, 0, 0);
        vaults.push(
            address(
                _deployAaveVault(
                    DeployVault({
                        asset: usdt_ARBITRUM,
                        pool: address(aave_pool_ARBITRUM),
                        feeProvider: feeProvider,
                        feeRecipient: feeRecipient,
                        name: "Cybro Aave USDT",
                        symbol: "cyaUSDT",
                        admin: admin,
                        manager: cybroManager
                    })
                )
            )
        );
        _updateFeeProviderWhitelistedAndOwnership(feeProvider, cybroWallet, vaults[1]);

        feeProvider = _deployFeeProvider(admin, 0, 0, 0, 0);
        vaults.push(
            address(
                _deployStargateVault(
                    DeployVault({
                        asset: usdc_ARBITRUM,
                        pool: address(stargate_usdcPool_ARBITRUM),
                        feeProvider: feeProvider,
                        feeRecipient: feeRecipient,
                        name: "Cybro Stargate USDC",
                        symbol: "cystgUSDC",
                        admin: admin,
                        manager: cybroManager
                    })
                )
            )
        );
        _updateFeeProviderWhitelistedAndOwnership(feeProvider, cybroWallet, vaults[2]);

        feeProvider = _deployFeeProvider(admin, 0, 0, 0, 0);
        vaults.push(
            address(
                _deployStargateVault(
                    DeployVault({
                        asset: usdt_ARBITRUM,
                        pool: address(stargate_usdtPool_ARBITRUM),
                        feeProvider: feeProvider,
                        feeRecipient: feeRecipient,
                        name: "Cybro Stargate USDT",
                        symbol: "cystgUSDT",
                        admin: admin,
                        manager: cybroManager
                    })
                )
            )
        );
        _updateFeeProviderWhitelistedAndOwnership(feeProvider, cybroWallet, vaults[3]);

        feeProvider = _deployFeeProvider(admin, 0, 0, 0, 0);
        OneClickIndex fundLendingWbtc = OneClickIndex(
            address(
                new TransparentUpgradeableProxy(
                    address(new OneClickIndex(wbtc_ARBITRUM, feeProvider, feeRecipient)),
                    admin,
                    abi.encodeCall(OneClickIndex.initialize, (admin, "Lending Index", "wbtcLendingIndex", admin, admin))
                )
            )
        );
        _updateFeeProviderWhitelistedAndOwnership(feeProvider, cybroWallet, address(fundLendingWbtc));
        lendingShares.push(10000);
        fundLendingWbtc.addLendingPools(vaults2);
        fundLendingWbtc.setLendingShares(vaults2, lendingShares);

        tokens.push(address(usdc_ARBITRUM));
        oracles.push(oracle_USDC_ARBITRUM);
        tokens.push(address(usdt_ARBITRUM));
        oracles.push(oracle_USDT_ARBITRUM);
        tokens.push(address(wbtc_ARBITRUM));
        oracles.push(oracle_BTC_ARBITRUM);

        fundLendingWbtc.setOracles(tokens, oracles);
        vm.assertTrue(fundLendingWbtc.hasRole(MANAGER_ROLE, admin));
        vm.assertTrue(fundLendingWbtc.hasRole(DEFAULT_ADMIN_ROLE, admin));
        vm.assertTrue(fundLendingWbtc.hasRole(fundLendingWbtc.STRATEGIST_ROLE(), admin));
        console.log("OneClickIndex WBTC Arbitrum", address(fundLendingWbtc));

        delete lendingShares;
        feeProvider = _deployFeeProvider(admin, 0, 0, 0, 0);
        OneClickIndex fundLending = OneClickIndex(
            address(
                new TransparentUpgradeableProxy(
                    address(new OneClickIndex(usdc_ARBITRUM, feeProvider, feeRecipient)),
                    admin,
                    abi.encodeCall(OneClickIndex.initialize, (admin, "Lending Index", "usdcLendingIndex", admin, admin))
                )
            )
        );
        _updateFeeProviderWhitelistedAndOwnership(feeProvider, cybroWallet, address(fundLending));
        lendingShares.push(2500);
        lendingShares.push(2500);
        lendingShares.push(2500);
        lendingShares.push(2500);
        fundLending.addLendingPools(vaults);
        fundLending.setLendingShares(vaults, lendingShares);

        swapPools.push(pool_USDC_USDT_ARBITRUM);
        fromSwap.push(address(usdc_ARBITRUM));
        toSwap.push(address(usdt_ARBITRUM));
        fundLending.setSwapPools(fromSwap, toSwap, swapPools);
        fundLending.setOracles(tokens, oracles);
        fundLending.setMaxSlippage(10);
        vm.assertTrue(fundLending.hasRole(MANAGER_ROLE, admin));
        vm.assertTrue(fundLending.hasRole(DEFAULT_ADMIN_ROLE, admin));
        vm.assertTrue(fundLending.hasRole(fundLending.STRATEGIST_ROLE(), admin));
        console.log("OneClickIndex USDC Arbitrum", address(fundLending));

        feeProvider = _deployFeeProvider(admin, 10, 20, 500, 100);
        SeasonalVault seasonal = SeasonalVault(
            address(
                new TransparentUpgradeableProxy(
                    address(
                        new SeasonalVault(
                            payable(address(positionManager_UNI_ARB)),
                            usdc_ARBITRUM,
                            address(wbtc_ARBITRUM),
                            address(usdc_ARBITRUM),
                            feeProvider,
                            feeRecipient,
                            fundLendingWbtc,
                            fundLending
                        )
                    ),
                    admin,
                    abi.encodeCall(SeasonalVault.initialize, (admin, "Cybro Seasonal Vault", "cySEAS", admin))
                )
            )
        );
        _updateFeeProviderWhitelistedAndOwnership(feeProvider, cybroWallet, address(seasonal));
        seasonal.setTickDiff(1823); // approximately equals to 20% of price diff
        seasonal.setFeeForSwaps(500);
        seasonal.setOracles(tokens, oracles);
        seasonal.setTreasureToken(address(wbtc_ARBITRUM));
        seasonal.setMaxSlippage(100);
        vm.stopBroadcast();

        console.log("Seasonal Vault USDC/WBTC Arbitrum", address(seasonal));
        _testVaultWorks(BaseVault(vaults[0]), 1e10, false);
        _testVaultWorks(BaseVault(vaults[1]), 1e10, false);
        _testVaultWorks(BaseVault(vaults[2]), 1e10, false);
        _testVaultWorks(BaseVault(vaults[3]), 1e10, false);
        _testVaultWorks(BaseVault(address(fundLending)), 1e10, true);
        _testVaultWorks(BaseVault(vaults2[0]), 1e10, false);
        _testVaultWorks(BaseVault(address(fundLendingWbtc)), 1e10, true);
        _testVaultWorks(BaseVault(address(seasonal)), 1e10, false);

        vm.startBroadcast();
        fundLending.grantRole(DEFAULT_ADMIN_ROLE, cybroWallet);
        fundLending.grantRole(MANAGER_ROLE, cybroManager);
        fundLending.revokeRole(fundLending.STRATEGIST_ROLE(), admin);
        fundLending.revokeRole(MANAGER_ROLE, admin);
        fundLending.revokeRole(DEFAULT_ADMIN_ROLE, admin);
        vm.assertTrue(fundLending.hasRole(MANAGER_ROLE, cybroManager));
        vm.assertTrue(fundLending.hasRole(DEFAULT_ADMIN_ROLE, cybroWallet));

        fundLendingWbtc.grantRole(DEFAULT_ADMIN_ROLE, cybroWallet);
        fundLendingWbtc.grantRole(MANAGER_ROLE, cybroManager);
        fundLendingWbtc.revokeRole(fundLending.STRATEGIST_ROLE(), admin);
        fundLendingWbtc.revokeRole(MANAGER_ROLE, admin);
        fundLendingWbtc.revokeRole(DEFAULT_ADMIN_ROLE, admin);
        vm.assertTrue(fundLendingWbtc.hasRole(MANAGER_ROLE, cybroManager));
        vm.assertTrue(fundLendingWbtc.hasRole(DEFAULT_ADMIN_ROLE, cybroWallet));

        seasonal.grantRole(MANAGER_ROLE, cybroManager);
        vm.assertTrue(seasonal.hasRole(MANAGER_ROLE, cybroManager));
        vaults.push(address(seasonal));
        vaults.push(vaults2[0]);
        _grantAndRevokeRoles(admin);
        vm.stopBroadcast();
    }

    function _testVaultWorks(BaseVault vault, uint256 amount, bool isOneClick) internal {
        IERC20Metadata token = IERC20Metadata(vault.asset());
        address user = address(100);
        if (vault.asset() == address(usdb_BLAST)) {
            vm.startPrank(assetProvider_USDB_BLAST);
            token.transfer(user, amount);
            vm.stopPrank();
        } else if (vault.asset() == address(weth_BLAST)) {
            vm.startPrank(assetProvider_WETH_BLAST);
            token.transfer(user, amount);
            vm.stopPrank();
        } else {
            deal(vault.asset(), user, amount);
        }

        console.log("balance of user", token.balanceOf(user));

        vm.startPrank(user);
        token.approve(address(vault), amount);
        uint256 shares;
        uint256 assets;
        if (isOneClick) {
            OneClickIndex lending = OneClickIndex(address(vault));
            shares = lending.deposit(amount, user, 0);
            assets = lending.redeem(shares, user, user, 0);
        } else {
            shares = vault.deposit(amount, user, 0);
            assets = vault.redeem(shares, user, user, 0);
        }
        console.log("Vault name", vault.name());
        console.log("Shares after deposit", shares);
        console.log("Redeemed assets", assets);
        vm.stopPrank();
    }

    function _grantAndRevokeRoles(address admin_) internal {
        for (uint256 i = 0; i < vaults.length; i++) {
            BaseVault vault_ = BaseVault(vaults[i]);
            vault_.grantRole(DEFAULT_ADMIN_ROLE, cybroWallet);
            vault_.revokeRole(MANAGER_ROLE, admin_);
            vault_.revokeRole(DEFAULT_ADMIN_ROLE, admin_);
            vm.assertTrue(vault_.hasRole(DEFAULT_ADMIN_ROLE, cybroWallet));
            vm.assertFalse(vault_.hasRole(DEFAULT_ADMIN_ROLE, admin_));
            vm.assertFalse(vault_.hasRole(MANAGER_ROLE, admin_));
        }
    }
}<|MERGE_RESOLUTION|>--- conflicted
+++ resolved
@@ -32,12 +32,9 @@
 import {FeeProvider, IFeeProvider} from "../src/FeeProvider.sol";
 import {IChainlinkOracle} from "../src/interfaces/IChainlinkOracle.sol";
 import {DeployUtils} from "../test/DeployUtils.sol";
-<<<<<<< HEAD
 import {SeasonalVault} from "../src/SeasonalVault.sol";
 import {BufferVault} from "../src/vaults/BufferVault.sol";
-=======
 import {GammaAlgebraVault} from "../src/vaults/GammaAlgebraVault.sol";
->>>>>>> e3f9373e
 
 contract UpdatedDeployScript is Script, StdCheats, DeployUtils {
     struct DeployVault {
@@ -296,17 +293,10 @@
         console.log("  asset", vm.getLabel(address(vaultData.asset)), address(vaultData.asset));
     }
 
-<<<<<<< HEAD
     function _deployBufferVault(DeployVault memory vaultData) internal returns (BufferVault vault) {
         vault = BufferVault(
             address(
                 _deployBuffer(
-=======
-    function _deployGammaAlgebraVault(DeployVault memory vaultData) internal returns (GammaAlgebraVault vault) {
-        vault = GammaAlgebraVault(
-            address(
-                _deployGammaAlgebra(
->>>>>>> e3f9373e
                     VaultSetup({
                         asset: vaultData.asset,
                         pool: vaultData.pool,
@@ -321,16 +311,32 @@
             )
         );
         _assertBaseVault(BaseVault(address(vault)), vaultData);
-<<<<<<< HEAD
         console.log("BufferVault", address(vault));
         console.log("  asset", vm.getLabel(address(vaultData.asset)), address(vaultData.asset));
     }
-=======
+
+    function _deployGammaAlgebraVault(DeployVault memory vaultData) internal returns (GammaAlgebraVault vault) {
+        vault = GammaAlgebraVault(
+            address(
+                _deployGammaAlgebra(
+                    VaultSetup({
+                        asset: vaultData.asset,
+                        pool: vaultData.pool,
+                        feeProvider: address(vaultData.feeProvider),
+                        feeRecipient: vaultData.feeRecipient,
+                        name: vaultData.name,
+                        symbol: vaultData.symbol,
+                        admin: vaultData.admin,
+                        manager: vaultData.manager
+                    })
+                )
+            )
+        );
+        _assertBaseVault(BaseVault(address(vault)), vaultData);
         console.log("GammaAlgebraVault", address(vault));
         console.log("  asset", vm.getLabel(address(vaultData.asset)), address(vaultData.asset));
     }
 
->>>>>>> e3f9373e
     // Examples for deploying other vaults
 
     // feeProvider = _deployFeeProvider(admin, 0, 0, 0);
